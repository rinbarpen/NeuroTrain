--- conflicted
+++ resolved
@@ -68,13 +68,10 @@
     parser.add_argument('--pretrained', type=str, help='load model checkpoint')
     parser.add_argument('--task', type=str, help='task name')
     parser.add_argument('--run_id', type=str, help='run id')
-<<<<<<< HEAD
     parser.add_argument('--monitor', action='store_true', default=False, help='Enable training monitor')
     parser.add_argument('--web_monitor', action='store_true', default=False, help='Enable web monitor dashboard')
-=======
     # for distributed launchers (torchrun/deepspeed)
     parser.add_argument('--local_rank', type=int, default=-1, help='local rank passed by launcher')
->>>>>>> 72608f63
 
     # parser.add_argument('--data_cacher', action='store_true', help='tool: data cacher')
     # TODO: support for future!
