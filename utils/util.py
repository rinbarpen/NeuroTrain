import logging
import colorlog
import os.path
import os
import time
from time import strftime

import cv2
import numpy as np
import torch
from pathlib import Path
from PIL.Image import Image 
from torch import nn
from torchsummary import summary
from config import get_config
<<<<<<< HEAD
from typing import Literal
from fvcore.nn import FlopCountAnalysis
=======
>>>>>>> 2a8e5d3b

def prepare_logger(name: str|None = None):
    log_colors = {
        'DEBUG': 'cyan',
        'INFO': 'green',
        'WARNING': 'yellow',
        'ERROR': 'red',
        'FATAL': 'bold_red',
    }
    formatter = colorlog.ColoredFormatter(
        '%(log_color)s%(asctime)s %(levelname)s | %(name)s | %(message)s',
        log_colors=log_colors
    )

    console_handler = logging.StreamHandler()
    console_handler.setFormatter(formatter)

    os.makedirs('logs', exist_ok=True)
    filename = os.path.join('logs', strftime('%Y%m%d_%H%M%S.log', time.localtime()))
    file_handler = logging.FileHandler(filename, encoding='utf-8', delay=True)
    file_handler.setFormatter(logging.Formatter(
        '%(asctime)s %(levelname)s | %(name)s | %(message)s'
    ))
    def set_logger(name: str, level: int):
        logger = logging.getLogger(name)
        logger.setLevel(level)
        logger.addHandler(console_handler)
        logger.addHandler(file_handler)

    c = get_config()
    log_level = logging.DEBUG if c['private']['verbose'] else logging.INFO
    if not name:
        root_logger = logging.getLogger()
        root_logger.setLevel(logging.DEBUG if c['private']['verbose'] else logging.INFO)
        root_logger.addHandler(console_handler)
        root_logger.addHandler(file_handler)

        set_logger('train', log_level)
        set_logger('test', log_level)
        set_logger('predict', log_level)
    else:
        set_logger(name, log_level)

def get_logger(name: str|None = None):
    logger = logging.getLogger(name)
    if not logger.hasHandlers():
        prepare_logger(name)
    return logger

def save_model(path: Path, model: nn.Module, *, 
               ext_path: Path|None=None,
               optimizer=None, lr_scheduler=None, scaler=None, **kwargs):
    model_cp = model.state_dict()

    try:
        torch.save(model_cp, path)
    except FileExistsError as e:
        path = path.parent / (path.stem +
                              strftime("%Y%m%d_%H%M%S", time.localtime()))
        torch.save(model_cp, path)

    if ext_path:
        ext_cp = dict()
        if optimizer:
            ext_cp["optimizer"] = optimizer.state_dict()
        if lr_scheduler:
            ext_cp["lr_scheduler"] = lr_scheduler.state_dict()
        if scaler:
            ext_cp["scaler"] = scaler.state_dict()
        for k, v in kwargs.items():
            ext_cp[k] = v
        try:
            torch.save(ext_cp, ext_path)
        except FileExistsError as e:
            ext_path = ext_path.parent / (ext_path.stem +
                                strftime("%Y%m%d_%H%M%S", time.localtime()))
            torch.save(ext_cp, ext_path)


def load_model(path: Path, map_location: str = 'cuda'):
    return torch.load(path, 
                      map_location=torch.device(map_location))
def load_model_ext(ext_path: Path, map_location: str = 'cuda'):
    return torch.load(ext_path, 
                      map_location=torch.device(map_location))

def save_model_to_onnx(path: Path, model: nn.Module, input_size: tuple):
    dummy_input = torch.randn(input_size)
    torch.onnx.export(model, dummy_input, path)

def summary_model_info(model_src: Path | torch.nn.Module, input_size: torch.Tensor, device: str="cpu"):
    if isinstance(model_src, Path):
        checkpoint = load_model(model_src, device)
        summary(checkpoint, input_size=input_size, device=device)
    elif isinstance(model_src, torch.nn.Module):
        summary(model_src, input_size=input_size, device=device)


def save_numpy_data(path: Path, data: np.ndarray | torch.Tensor):
    if isinstance(data, torch.Tensor):
        data = data.cpu().detach().numpy()

    try:
        np.save(path, data)
    except FileNotFoundError as e:
        path.parent.mkdir(parents=True)
        np.save(path, data)

def load_numpy_data(path: Path):
    try:
        data = np.load(path)
        return data
    except FileNotFoundError as e:
        logging.error(f'File is not found: {e}')
        raise e


def tuple2list(t: tuple):
    return list(t)

def list2tuple(l: list):
    return tuple(l)

def image_to_numpy(img: Image|cv2.Mat) -> np.ndarray:
    if isinstance(img, Image):
        img_np = np.array(img) # (H, W, C)
        if img_np.ndim == 3:
            img_np = img_np.transpose(2, 0, 1) # (C, H, W)
    elif isinstance(img, cv2.Mat):
        img_np = np.array(img)
    
    # output shape: (C, H, W) for RGB or (H, W) for gray
    return img_np

def model_gflops(model: nn.Module, input_size: tuple, device: str = 'cuda') -> float:
    dummy_input = torch.randn(input_size).to(device)
    flops = FlopCountAnalysis(model, dummy_input)
    total_flops = flops.total()
    return total_flops / 1e9  # Convert to GFLOPs


class Timer:
    def __init__(self):
        self.start_time = time.time()
        self.end_time = None

    def start(self):
        self.start_time = time.time()

    def stop(self):
        self.end_time = time.time()

    def elapsed_time(self):
        if self.end_time is None:
            return time.time() - self.start_time
        else:
            return self.end_time - self.start_time<|MERGE_RESOLUTION|>--- conflicted
+++ resolved
@@ -13,11 +13,8 @@
 from torch import nn
 from torchsummary import summary
 from config import get_config
-<<<<<<< HEAD
 from typing import Literal
 from fvcore.nn import FlopCountAnalysis
-=======
->>>>>>> 2a8e5d3b
 
 def prepare_logger(name: str|None = None):
     log_colors = {
