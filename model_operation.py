import os
import os.path
from pathlib import Path
from pprint import pp
import numpy as np
import logging
import colorlog
from tqdm import tqdm, trange
from PIL import Image
import torch
from torch import nn
from torch.amp import GradScaler, autocast
from torch.optim import AdamW, Adam
from torch.optim.lr_scheduler import LRScheduler, CosineAnnealingLR
from torch.utils.data import DataLoader

from config import get_config, ALL_METRIC_LABELS
from utils.early_stopping import EarlyStopping
from utils.recorder import Recorder
from utils.util import get_logger, save_model
from utils.scores import ScoreCalculator
from utils.painter import Plot
from utils.transform import image_transform, image_transforms, VisionTransformersBuilder

class Trainer:
    def __init__(self, output_dir: Path, model: nn.Module):
        self.output_dir = output_dir
        self.train_loss_image_path = output_dir / "train-epoch-loss.png"
        self.valid_loss_image_path = output_dir / "valid-epoch-loss.png"
        self.save_model_dir = output_dir / "weights"
        self.last_model_file_path = self.save_model_dir / "last.pt"
        self.best_model_file_path = self.save_model_dir / "best.pt"
        self.last_model_ext_file_path = self.save_model_dir / "last-ext.pt"
        self.best_model_ext_file_path = self.save_model_dir / "best-ext.pt"

        self.model = model

        self.save_model_dir.mkdir(exist_ok=True, parents=True)
        self.logger = get_logger('train')

    def train(self, num_epochs: int, 
              criterion: nn.Module, 
              optimizer: torch.optim.Optimizer, 
              train_dataloader: DataLoader,
              valid_dataloader: DataLoader | None, 
              lr_scheduler: LRScheduler | None = None,
              *, early_stop: bool = False):
        CONFIG = get_config()
        device = torch.device(CONFIG['device'])
        save_every_n_epoch = CONFIG["train"]["save_every_n_epoch"]
        enable_valid_when_training = valid_dataloader is not None

        self.model = self.model.to(device)

        scaler = GradScaler(enabled=CONFIG['train']['scaler']['enabled'])
        if early_stop and valid_dataloader is None:
            colorlog.warning("Validate isn't launched, early_stop will be cancelled")
            early_stopper = None
        elif early_stop and valid_dataloader:
            early_stopper = EarlyStopping(CONFIG['train']['early_stopping']['patience'])
        else:
            early_stopper = None

        train_losses = []
        valid_losses = []
        best_loss = float('inf')
        class_labels = CONFIG['classes']
        metric_labels = ALL_METRIC_LABELS # TODO: load from CONFIG
        train_calculator = ScoreCalculator(class_labels, metric_labels)
        valid_calculator = ScoreCalculator(class_labels, metric_labels) if enable_valid_when_training else None
        for epoch in range(1, num_epochs+1):
            # train
            self.model.train()
            train_loss = 0.0
            # last_train_loss = float('inf')
            for inputs, targets in tqdm(train_dataloader, desc=f'{epoch}/{num_epochs}, Training...'):
                optimizer.zero_grad()
                inputs, targets = inputs.to(device), targets.to(device)

                device_type = 'cuda' if 'cuda' in CONFIG['device'] else 'cpu'
                compute_type = torch.float16 if CONFIG['train']['scaler']['compute_type'] != 'bfloat16' else torch.bfloat16
                with autocast(device_type, dtype=compute_type, enabled=CONFIG['train']['scaler']['enabled']):
                    outputs = self.model(inputs)

                    loss = criterion(targets, outputs)

                scaler.scale(loss).backward()
                scaler.step(optimizer)
                scaler.update()

                train_loss += loss.item()
                # logging.info(f'Epoch-Loss Variant: {loss.item() - last_train_loss}')
                # last_train_loss = loss.item()

                targets, outputs = self.postprocess(targets, outputs)
                train_calculator.add_one_batch(
                    targets.detach().cpu().float().numpy(), 
                    outputs.detach().cpu().float().numpy())

            train_loss /= len(train_dataloader)
            train_losses.append(train_loss)
            self.logger.info(f'Epoch {epoch}/{num_epochs}, Train Loss: {train_loss}')

            train_calculator.finish_one_epoch()

            # validate
            if enable_valid_when_training:
                valid_loss = 0.0
                # last_valid_loss = float('inf')
                self.model.eval()

                with torch.no_grad():
                    for inputs, targets in tqdm(valid_dataloader, desc=f'{epoch}/{num_epochs}, Validating...'):
                        inputs, targets = inputs.to(device), targets.to(device)

                        outputs = self.model(inputs)
                        loss = criterion(targets, outputs)

                        valid_loss += loss.item()
                        # logging.info(f'Epoch-Loss Variant: {loss.item() - last_valid_loss}')
                        # last_valid_loss = loss.item()

                        targets, outputs = self.postprocess(targets, outputs)
                        valid_calculator.add_one_batch(
                            targets.detach().cpu().float().numpy(), 
                            outputs.detach().cpu().float().numpy())

                valid_loss /= len(valid_dataloader)
                valid_losses.append(valid_loss)

                colorlog.info(f'Epoch {epoch}/{num_epochs}, Valid Loss: {valid_loss}')

                valid_calculator.finish_one_epoch()

                if early_stop:
                    early_stopper(valid_loss)
                    if early_stopper.is_stopped():
                        colorlog.info("Early stopping")
                        break

            # save
            if save_every_n_epoch > 0 and epoch % save_every_n_epoch == 0:
                save_model_filename = self.save_model_dir / f'{CONFIG["model"]["name"]}-{epoch}of{num_epochs}.pt'
                save_model_ext_filename = self.save_model_dir / f'{CONFIG["model"]["name"]}-{epoch}of{num_epochs}-ext.pt'
                save_model(save_model_filename, self.model,             
                           ext_path=save_model_ext_filename, optimizer=optimizer,        scaler=scaler, lr_scheduler=lr_scheduler,
                           epoch=epoch, version=CONFIG['run_id'])
                self.logger.info(f'save model to {save_model_filename} when {epoch=}, {train_loss=}')

            target_loss = valid_loss if valid_dataloader else train_loss
            if target_loss < best_loss:
                best_loss = target_loss
                save_model(self.best_model_file_path, self.model, 
                            ext_path=self.best_model_ext_file_path,
                            optimizer=optimizer, scaler=scaler, lr_scheduler=lr_scheduler,
                            epoch=epoch, version=CONFIG['run_id'])
                self.logger.info(f'save model params to {self.best_model_file_path} when {epoch=}, {best_loss=}')
                self.logger.info(f'save model ext params to {self.best_model_ext_file_path} when {epoch=}, {best_loss=}')
            
            save_model(self.last_model_file_path, self.model,
                       ext_path=self.last_model_ext_file_path,
                       optimizer=optimizer, scaler=scaler, lr_scheduler=lr_scheduler, 
                       epoch=num_epochs, version=CONFIG['run_id'])

        train_calculator.record_epochs(self.output_dir, n_epochs=num_epochs)
        if enable_valid_when_training:
            valid_calculator.record_epochs(self.output_dir, n_epochs=num_epochs)

        self.logger.info(f'save model to {self.last_model_file_path} when meeting to the last epoch')

        train_losses = np.array(train_losses, dtype=np.float64)
        valid_losses = np.array(valid_losses, dtype=np.float64) if enable_valid_when_training else None
        self._save_after_train(num_epochs, train_losses, valid_losses, optimizer=optimizer, scaler=scaler, lr_scheduler=lr_scheduler)

    @classmethod
    def postprocess(self, targets: torch.Tensor, outputs: torch.Tensor):
        targets[targets >= 0.5] = 1
        targets[targets < 0.5] = 0
        outputs[outputs >= 0.5] = 1
        outputs[outputs < 0.5] = 0
        return targets, outputs


    def _save_after_train(self, num_epochs: int, train_losses: np.ndarray, valid_losses: np.ndarray|None, optimizer=None, scaler=None, lr_scheduler=None):
        c = get_config()
        labels = c['classes']
        Recorder.record_loss(train_losses, self.output_dir)

        plot = Plot(1, 1)
        plot.subplot().epoch_loss(num_epochs, train_losses, labels, title='Train-Epoch-Loss').complete()
        plot.save(self.train_loss_image_path)

        self.logger.info(f'Save train-epoch-loss graph to {self.train_loss_image_path}')
        if valid_losses:
            Recorder.record_loss(valid_losses, self.output_dir)
            
            plot = Plot(1, 1)
            plot.subplot().epoch_loss(num_epochs, valid_losses, labels, title='Valid-Epoch-Loss').complete()
            plot.save(self.valid_loss_image_path)
            self.logger.info(f'Save valid-epoch-loss graph to {self.valid_loss_image_path}')


        if c['private']['wandb']:
            train_c = c['train']
            import wandb
            wandb.log({
                'train': {
                    'losses': train_losses,
                    'loss_image': self.train_loss_image_path
                },
                'valid': {
                    'losses': valid_losses,
                    'loss_image': self.valid_loss_image_path
                },
                "config": {
                    "batch_size": train_c['batch_size'],
                    "epoch": train_c['epoch'],
                    "dataset": {
                        "name": train_c['dataset']['name'],
                        "path": train_c['dataset']['path'],
                        "num_workers": train_c['dataset']['num_workers'],
                    },
<<<<<<< HEAD
                    "save_every_n_epoch": train_c['save_every_n_epoch'],
                    "early_stopping": train_c['early_stopping'],
                    "patience": train_c['patience'],
=======
                    "save_every_n_epoch": CONFIG['train']['save_every_n_epoch'],
                    "early_stopping": CONFIG['train']['early_stopping'],
>>>>>>> e169e13c
                },
                "model_data": {
                    "model": self.model.state_dict(),
                    "optimizer": optimizer.state_dict() if optimizer else None,
                    "scaler": scaler.state_dict() if scaler else None,
                    "lr_scheduler": {
                        'weight': lr_scheduler.state_dict(),
                        "warmup": train_c['lr_scheduler']['warmup'],
                        "warmup_lr": train_c['lr_scheduler']['warmup_lr'],
                    } if lr_scheduler else None,
                },
            })

class Tester:
    def __init__(self, output_dir: Path, model: nn.Module):
        self.output_dir = output_dir
        self.model = model

        self.output_dir.mkdir(parents=True, exist_ok=True)

    @torch.no_grad()
    def test(self, test_dataloader: DataLoader):
        CONFIG = get_config()
        device = torch.device(CONFIG['device'])
        class_labels = CONFIG['classes']

        self.model = self.model.to(device)
        metric_labels = ALL_METRIC_LABELS # TODO: load from CONFIG

        calculator = ScoreCalculator(class_labels, metric_labels)

        for inputs, targets in tqdm(test_dataloader, desc="Testing"):
            inputs, targets = inputs.to(device), targets.to(device)
            # (B, N, H, W) => N is n_classes
            outputs = self.model(inputs)

            targets, outputs = self.postprocess(targets, outputs)
            calculator.add_one_batch(
                targets.detach().cpu().numpy(), 
                outputs.detach().cpu().numpy())

        calculator.record_batches(self.output_dir)
    @classmethod
    def postprocess(self, targets: torch.Tensor, outputs: torch.Tensor):
        targets[targets >= 0.5] = 1
        targets[targets < 0.5] = 0
        outputs[outputs >= 0.5] = 1
        outputs[outputs < 0.5] = 0
        return targets, outputs


class Vaildator:
    def __init__(self, output_dir: Path, model: nn.Module):
        super().__init__()
        self.output_dir = output_dir
        self.model = model

        self.output_dir.mkdir(parents=True, exist_ok=True)

    @torch.no_grad()
    def valid(self, valid_dataloader: DataLoader):
        CONFIG = get_config()
        class_labels = CONFIG['classes']
        metric_labels = ALL_METRIC_LABELS # TODO: load from CONFIG

        calculator = ScoreCalculator(class_labels, metric_labels)

        for inputs, targets in valid_dataloader:
            outputs = self.model(inputs)

            self.postprocess(targets, outputs)
            calculator.add_one_batch(targets.cpu().detach().numpy(), 
                                     outputs.cpu().detach().numpy())

        calculator.record_batches(self.output_dir)

    @classmethod
    def postprocess(self, targets: torch.Tensor, outputs: torch.Tensor):
        targets[targets >= 0.5] = 1
        targets[targets < 0.5] = 0
        outputs[outputs >= 0.5] = 1
        outputs[outputs < 0.5] = 0
        return targets, outputs

class Predictor:
    def __init__(self, output_dir: Path, model: nn.Module):
        self.output_dir = output_dir
        self.model = model

        self.output_dir.mkdir(parents=True, exist_ok=True)

    @torch.inference_mode()
    def predict(self, inputs: list[Path], **kwargs):
        CONFIG = get_config()
        device = torch.device(CONFIG['device'])

        self.model = self.model.to(device)
        self.model.eval()
        for input in tqdm(inputs, desc="Predicting..."):
            input_filename = input.name
            input = self.preprocess(input)

            input = input.to(device)

            pred = self.model(input)

            image = self.postprocess(pred)
            image.save(self.output_dir / input_filename)

    @classmethod
    def preprocess(self, input: Path):
        input = Image.open(input).convert('L')
        input = image_transform(input, size=(512, 512)).unsqueeze(0)
        # transform = image_transforms(resize=(512, 512), is_rgb=False, is_PIL_image=True)
        # input = transform(input).unsqueeze(0)
        return input

    @classmethod
    def postprocess(self, pred: torch.Tensor):
        pred[pred >= 0.5] = 255
        pred[pred < 0.5] = 0

        pred = pred.detach().cpu().numpy()
        pred = pred.squeeze(0).squeeze(0)
        pred = pred.astype(np.uint8)
        image = Image.fromarray(pred, mode='L')
        return image<|MERGE_RESOLUTION|>--- conflicted
+++ resolved
@@ -220,14 +220,9 @@
                         "path": train_c['dataset']['path'],
                         "num_workers": train_c['dataset']['num_workers'],
                     },
-<<<<<<< HEAD
                     "save_every_n_epoch": train_c['save_every_n_epoch'],
                     "early_stopping": train_c['early_stopping'],
                     "patience": train_c['patience'],
-=======
-                    "save_every_n_epoch": CONFIG['train']['save_every_n_epoch'],
-                    "early_stopping": CONFIG['train']['early_stopping'],
->>>>>>> e169e13c
                 },
                 "model_data": {
                     "model": self.model.state_dict(),
